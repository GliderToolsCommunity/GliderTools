#!/usr/bin/env python
from __future__ import absolute_import as _ai
from __future__ import print_function as _pf
from __future__ import unicode_literals as _ul

import numpy as np


def _process_2D_plot_args(args, gridding_dz=1):
    """
    Processes input to the plotting class functions. Allows plots to receive
    one (2D) or three (1D) input arguements.
    """
    from numpy import array, ma, nan, ndarray
    from pandas import DataFrame, Series
    from xarray import DataArray

    from .helpers import GliderToolsError
    from .mapping import grid_data

    name = ""
    if len(args) == 3:
        x = array(args[0])
        y = array(args[1]).astype(float)
        z = args[2].copy()

        if isinstance(z, ma.MaskedArray):
            z[z.mask] = nan
        elif isinstance(z, DataArray):
            name = z.name if z.name is not None else ""
            unit = " [{}]".format(z.units) if "units" in z.attrs else ""
            name = name + unit
            z = ma.masked_invalid(array(z)).astype(float)
        else:
            z = ma.masked_invalid(array(z)).astype(float)

        if (x.size == y.size) & (len(z.shape) == 1):
            df = grid_data(x, y, z, interp_lim=6, verbose=False, return_xarray=False)
            x = df.columns
            y = df.index
            z = ma.masked_invalid(df.values)

        return x, y, z, name

    elif len(args) == 1:
        z = args[0]
        if isinstance(z, DataArray):
            name = z.name if z.name is not None else ""
            unit = " [{}]".format(z.units) if "units" in z.attrs else ""
            name = name + unit
            if z.ndim == 1:
                raise GliderToolsError(
                    "Please provide gridded DataArray or x and y coordinates"
                )
            elif z.ndim == 2:
                z = z.to_series().unstack()
            elif z.ndim > 2:
                raise GliderToolsError(
                    "GliderTools plotting currently only supports 2 "
                    "dimensional plotting"
                )
        elif isinstance(z, (ndarray, Series)):
            if z.ndim == 2:
                z = DataFrame(z)
            else:
                raise IndexError("The input must be a 2D DataFrame or ndarray")

        x = z.columns.values
        y = z.index.values
        z = ma.masked_invalid(z.values).astype(float)

        return x, y, z, name


class plot_functions(object):
    """
    Plot data (gridded or not) as a section and more.

    This function provides several options to plot data as a section. The
    default action when called is to plot data as a ``pcolormesh`` section.

    See the individual method help for more information about each plotting
    method.

    Parameters
    ----------
    args : array_like
        - same length x, y, z. Will be gridded with depth of 1 meter.
        - x(m), y(n), z(n, m) arrays
        - z DataFrame where indicies are depth and columns are dives
        - z DataArray where dim0 is dives and dim1 is depth, or
            contains information about time and depth axes
    kwargs : key-value pairs
        - ax - give an axes to the plotting function
        - robust - use the 0.5 and 99.5 percentile to set color limits
        - gridding_dz - gridding depth [default 1]

    """

    @staticmethod
    def __new__(*args, **kwargs):

        if len(args) > 1:
            args = args[1:]
        return plot_functions.pcolormesh(*args, **kwargs)

    @staticmethod
    def pcolormesh(*args, **kwargs):
        """
        Plot a section plot of the dives with x-time and y-depth and
        z-variable. The data can be linearly interpolated to fill missing
        depth values. The number of points to interpolate can be set with
        interpolate_dist.

        Parameters
        ----------
        args : array_like
            - same length x, y, z. Will be gridded with depth of 1 meter.
            - x(m), y(n), z(n, m) arrays
            - z DataFrame where indicies are depth and columns are dives
            - z DataArray where dim0 is dives and dim1 is depth
        kwargs : key-value pairs
            - ax - give an axes to the plotting function
            - robust - use the 0.5 and 99.5 percentile to set color limits
            - gridding_dz - gridding depth [default 1]

        """
        from datetime import datetime

        from matplotlib.pyplot import colorbar, subplots
        from numpy import datetime64, nanpercentile

        ax = kwargs.pop("ax", None)
        robust = kwargs.pop("robust", True)
        gridding_dz = kwargs.pop("gridding_dz", 1)

        x, y, z, name = _process_2D_plot_args(args, gridding_dz=gridding_dz)
        m = (~z.mask).any(axis=1)

        x_time = isinstance(x[0], (datetime, datetime64))

        if robust & (("vmin" not in kwargs) | ("vmax" not in kwargs)):
            kwargs["vmin"] = nanpercentile(z.data, 0.5)
            kwargs["vmax"] = nanpercentile(z.data, 99.5)

        if ax is None:
            fig, ax = subplots(1, 1, figsize=[9, 3.5], dpi=90)
        else:
            fig = ax.get_figure()

        im = ax.pcolormesh(x, y, z, rasterized=True, **kwargs)
        ax.cb = colorbar(mappable=im, pad=0.02, ax=ax, fraction=0.05)
        ylim = nanpercentile(y[m], [100, 0])
        ax.set_ylim(ylim)
        ax.set_xlim(x.min(), x.max())
        ax.set_ylabel("Depth (m)")
        ax.set_xlabel("Date" if x_time else "Dives")
        if len(name) < 30:
            ax.cb.set_label(name)
        else:
            ax.set_title(name)

        [tick.set_rotation(45) for tick in ax.get_xticklabels()]
        fig.tight_layout()

        return ax

    @staticmethod
    def contourf(*args, **kwargs):
        """
        Plot a section plot of the dives with x-time and y-depth and
        z-variable. The data can be linearly interpolated to fill missing
        depth values. The number of points to interpolate can be set with
        interpolate_dist.

        Parameters
        ----------
        args :
            - same length x, y, z. Will be gridded with depth of 1 meter.
            - x(m), y(n), z(n, m) arrays
            - z DataFrame where indicies are depth and columns are dives
            - z DataArray where dim0 is dives and dim1 is depth
        kwargs :
            - ax : give an axes to the plotting function
            - robust : use the 0.5 and 99.5 percentile to set color limits
            - gridding_dz : gridding depth [default 1]
            - can also be anything that gets passed to plt.pcolormesh.

        Returns
        -------
        axes
        """

        from datetime import datetime

        from matplotlib.pyplot import colorbar, subplots
        from numpy import datetime64, nanpercentile

        ax = kwargs.pop("ax", None)
        robust = kwargs.pop("robust", False)
        gridding_dz = kwargs.pop("gridding_dz", 1)

        x, y, z, name = _process_2D_plot_args(args, gridding_dz=gridding_dz)

        x_time = isinstance(x[0], (datetime, datetime64))

        if robust & (("vmin" not in kwargs) | ("vmax" not in kwargs)):
            kwargs["vmin"] = nanpercentile(z[~z.mask], 0.5)
            kwargs["vmax"] = nanpercentile(z[~z.mask], 99.5)

        if ax is None:
            fig, ax = subplots(1, 1, figsize=[9, 3.5], dpi=90)
        else:
            fig = ax.get_figure()

        im = ax.contourf(x, y, z, **kwargs)
        ax.cb = colorbar(mappable=im, pad=0.02, ax=ax, fraction=0.05)
        ax.set_xlim(x.min(), x.max())
        m = (~z.mask).any(axis=1)
        ylim = nanpercentile(y[m], [100, 0])
        ax.set_ylim(ylim)
        ax.set_ylabel("Depth (m)")
        ax.set_xlabel("Date" if x_time else "Dives")
        ax.cb.set_label(name)

        [tick.set_rotation(45) for tick in ax.get_xticklabels()]
        fig.tight_layout()

        return ax

    @staticmethod
    def scatter(x, y, z, ax=None, robust=False, **kwargs):
        """
        Plot a scatter section plot of a small dataset (< 10 000 obs)

        Parameters
        ----------
        x : array, dtype=float, shape=[n, ]
            continuous horizontal variable (e.g. time, lat, lon)
        y : array, dtype=float, shape=[n, ]
            continous vertical variable (e.g. depth, density)
        z : array, dtype=float, shape=[n, ]
            ungridded data variable
        ax : matplotlib.axes
            a predefined set of axes to draw on
        robust : bool=False
            if True, uses the 0.5 and 99.5 percentile to set color limits
        kwargs : any key:values pair that gets passed to plt.pcolormesh.

        Returns
        -------
        axes

        Raises
        ------
        will ask if you want to continue if more than 10000 points
        """

        from datetime import datetime

        from matplotlib.pyplot import colorbar, subplots
        from numpy import array, datetime64, isnan, ma, nanmax, nanmin, nanpercentile

        z = ma.masked_invalid(z)
        m = ~(z.mask | isnan(y))
        z = z[m]
        x = array(x)[m]
        y = array(y)[m]

        if y.size >= 1e5:
            carry_on = input(
                "There are a large number of points to plot ({}). "
                "This will take a while to plot.\n"
                'Type "y" to continue or "n" to cancel.\n'.format(y.size)
            )
            if carry_on != "y":
                print("You have aborted the scatter plot")
                return None

        x_time = isinstance(x[0], (datetime, datetime64))

        if robust:
            kwargs["vmin"] = nanpercentile(z, 0.5)
            kwargs["vmax"] = nanpercentile(z, 99.5)

        if ax is None:
            fig, ax = subplots(1, 1, figsize=[9, 3.5], dpi=90)
        else:
            fig = ax.get_figure()
        im = ax.scatter(x, y, c=z, rasterized=True, **kwargs)

        ax.cb = colorbar(mappable=im, pad=0.02, ax=ax, fraction=0.05)
        ax.set_xlim(x.min(), x.max())
        ax.set_ylim(nanmax(y), nanmin(y))
        ax.set_ylabel("Depth (m)")
        ax.set_xlabel("Date" if x_time else "Dives")

        [tick.set_rotation(45) for tick in ax.get_xticklabels()]
        fig.tight_layout()

        return ax

    @staticmethod
    def bin_size(depth, bins=None, ax=None, add_colorbar=True, **hist_kwargs):
        """
        Plots a 2D histogram of the depth sampling frequency.

        Profiling gliders will often sample at a lower frequency at depth to
        conserve battery. It is useful to know this frequency if you'd like to
        make more informed decisions about binning the data.

        Parameters
        ----------
        depth : array, dtype=float, shape=[n, ]
            the head-to-tail concatenated depth readings
        bins: [array, array]
            a user defined set of delta depth and depth bins. If
            unspecified then these bins are automatically chosen.
        hist_kwargs : key-value pairs
            passed to the 2D histogram function.

        Returns
        -------
        axes
        """
        from matplotlib.colors import LogNorm
<<<<<<< HEAD
        from numpy import abs, diff, isnan, array, nan, r_, nanmedian
=======
        from matplotlib.pyplot import colorbar, subplots
        from numpy import abs, array, diff, isnan, nan, r_

>>>>>>> 929da4f0
        from .mapping import get_optimal_bins

        depth = array(depth)

        x = abs(diff(depth))
        y = depth[1:]
        m = ~(isnan(x) | isnan(y))
        x, y = x[m], y[m]

        if bins is None:
            binning_freq = 50
            ybins = get_optimal_bins(depth, binning_freq)[0]
            xbins = r_[nan, diff(ybins)]
            bins = binning_freq

        else:
            ybins = bins[1]
            xbins = []
            for k in range(len(ybins) - 1):
                d0 = ybins[k]
                d1 = ybins[k + 1]

                i = (y > d0) & (y < d1)
                xbins += (nanmedian(x[i]),)
            xbins = r_[nan, xbins]

        if ax is None:
            fig, ax = subplots(1, 1, figsize=[4, 6])
<<<<<<< HEAD
        
        im = ax.hist2d(
                x, y, bins=bins, norm=LogNorm(), rasterized=True, **hist_kwargs
                )[-1]

        ax.plot(xbins, ybins, lw=4, ls='-', color='k', label='Bins')
=======

        im = ax.hist2d(x, y, bins=50, norm=LogNorm(), rasterized=True, **hist_kwargs)[
            -1
        ]
        ax.plot(xbins, ybins, lw=4, ls="-", color="k", label="Bins")
>>>>>>> 929da4f0
        ax.set_ylim(ax.get_ylim()[::-1])
        ax.set_ylabel("Depth (m)")
        ax.set_xlabel("$\Delta$ Depth (m)")  # noqa: W605
        ax.legend(loc=0)

        if add_colorbar:
            cb = colorbar(mappable=im, ax=ax, fraction=0.1, pad=0.05)
            cb.set_label("Measurement count")

        return ax

    @staticmethod
    def section3D(
        dives,
        depth,
        x,
        y,
        variable,
        zmin=-1000,
        zmax=1,
        vmin=None,
        vmax=None,
        cmap=None,
        aspect_ratio_x=1.5,
        return_plot=True,
    ):
        """
        Returns an interactive 3D plot in an HTML page.

        Parameters
        ----------
        dives : array, dtype=float, shape=[n, ]
            timeseries of dive number (or can be pseudo discrete time)
        depth : array, dtype=float, shape=[n, ]
            head-to-tail concatenated depth readings
        x : array, dtype=float, shape=[n, ]
            the x-coordinate used in the plot (e.g. longitude, time)
        y : array, dtype=float, shape=[n, ]
            the y-coordinate used in the plot (e.g. latitude, time)
        variable : array, dtype=float, shape=[n, ]
            the variable to grid and plot (e.g. temperature salinity)
        zmin : int=-1000
            lower depth limit for the depth axis
        zmax : int=1
            upper depth limit for the depth axis
        vmin : float=None
            lower color limit of variable. Defaults to 1st percentile
        vmax : float=None
            upper color limit of variable. Defaults to 99th percentile
        cmap : cm.colormap=cm.Spectral_r
            colorbar used in the plot
        aspect_ratio : float=1.5
            the ratio of the plot [1.5] (best to use trail and error)

        Returns
        -------
        a plotly figure object that can be adjusted if needed

        Example
        -------
        >>> fig = gt.plot.section3D(df.dives, df.ctd_depth, df.longitude,
                                    df.latitude, df.temperature)
        """

        try:
            from plotly.offline import download_plotlyjs, plot  # noqa: F401
        except ImportError:
            raise ImportError("You need to install plotly for `section3D` to work")
        import numpy as np
        import plotly.graph_objs as go
        from matplotlib import cm
        from pandas import Series

        from .mapping import grid_data

        def matplotlib_to_plotly(cmap, pl_entries=255):
            if cmap is None:
                cmap = cm.Spectral_r
            h = 1.0 / (pl_entries - 1)
            pl_colorscale = []

            for k in range(pl_entries):
                C = list(map(np.uint8, np.array(cmap(k * h)[:3]) * 255))
                pl_colorscale.append([k * h, "rgb" + str((C[0], C[1], C[2]))])

            return pl_colorscale

        d1 = depth.max()
        ds = 5
        d1 += ds

        if x.dtype.type == np.datetime64:
            x = x.values.astype(float)  # nanoseconds
        props = dict(bins=np.arange(0, d1, ds), return_xarray=False, verbose=False)
        gx = grid_data(dives, depth, x, **props).values
        gy = grid_data(dives, depth, y, **props).values
        gz = grid_data(dives, depth, depth, **props).values
        gf = grid_data(dives, depth, variable, **props)

        # color range
        lL = 0.01 if vmin is None else vmin
        uL = 0.99 if vmax is None else vmax
        c0, c1 = Series(variable).quantile([lL, uL]).values

        data = [
            go.Surface(
                z=-gz,
                y=gy,
                x=gx,
                name=variable.name.capitalize(),
                cmin=c0,
                cmax=c1,
                colorscale=matplotlib_to_plotly(cmap),
                colorbar=dict(title=variable.name.capitalize()),
                surfacecolor=gf.values,
                text=("c: " + gf.round(2).astype(str)).values,
                hoverinfo="x+y+z+text+name",
            ),
        ]

        layout = go.Layout(
            autosize=True,
            plot_bgcolor="white",
            paper_bgcolor="white",
            margin=dict(l=65, r=50, b=65, t=90),
            scene=dict(
                zaxis=dict(range=[zmin, zmax], title="Depth (m)"),
                xaxis=dict(title=x.name.capitalize()),
                yaxis=dict(title=y.name.capitalize()),
                aspectmode="manual",
                aspectratio=dict(y=1, x=aspect_ratio_x, z=0.5),
            ),
        )

        fig = go.Figure(data=data, layout=layout)

        if return_plot:
            plot(fig)
        return fig

    @staticmethod
    def save_figures_to_pdf(fig_list, pdf_name, **savefig_kwargs):
        """
        Saves a list of figure objects to a pdf.

        This function is useful if you'd like to create automatic QC reports in
        PDF format with a plot per page.

        Parameters
        ----------
        fig_list : list
            list of figure objects
        pdf_name : str
            path to save pdf to.
        savefig_kwargs : key-value pairs passed to ``Figure.savefig``
        """
        import matplotlib.backends.backend_pdf
        from matplotlib import pyplot as plt

        pdf = matplotlib.backends.backend_pdf.PdfPages(pdf_name)
        for fig in fig_list:  # will open an empty extra figure :(
            pdf.savefig(fig.number, dpi=120, **savefig_kwargs)
        pdf.close()
        plt.close("all")


class logo:
    @staticmethod
    def run(show_figures=False):
        import matplotlib.pyplot as plt

        x, y = logo.profile_dummy_data()

        fig1, ax1 = logo.logo_with_name()
        fig2, ax2 = logo.logo_wo_name()

        # props = dict(transparent=True, dpi=200, bbox_inches='tight')
        # fig1.savefig('./docs/img/logo_with_name.png', **props)
        # fig2.savefig('./docs/img/logo_wo_name.png', fc='#3a3a3a', **props)

        if show_figures:
            plt.show()

    @staticmethod
    def profile_dummy_data(n_zigzags=3):
        import pandas as pd
        import seaborn as sns

        sns.set_palette("Spectral", int(n_zigzags * 2))

        zigzags = np.r_[
            np.linspace(-1, -0.03, 100), np.linspace(-0.03, -1, 100)
        ].tolist() * (n_zigzags - 1)

        y = np.array(
            np.linspace(0, -1, 100).tolist()
            + zigzags
            + np.linspace(-1, 0, 100).tolist()
        )

        x = np.linspace(0, 5, y.size)

        # noise = np.random.normal(loc=0, scale=0.2, size=y.size)
        # wieght = np.linspace(1, 0, y.size)
        # x += noise * wieght

        x = pd.Series(x).rolling(10, center=True).mean()
        y = pd.Series(y).rolling(10, center=True).mean()

        return x, y

    @staticmethod
    def logo_with_name(n_zigzags=3, ax=None):
        import matplotlib.pyplot as plt

        x, y = logo.profile_dummy_data(n_zigzags)
        interval = int(x.size / (n_zigzags * 2))

        if ax is None:
            fig = plt.figure(figsize=[5, 1.4])
            ax = fig.add_axes([0, 0, 0.45, 1])

        for i in range(0, x.size, interval):
            j = i + interval
            ax.scatter(
                x[i:j],
                y[i:j],
                84,
                np.ones(interval) * i,
                cmap=plt.cm.Spectral_r,
                vmin=0,
                vmax=x.size,
            )

        ax.set_xticks([])
        ax.set_yticks([])
        ax.axis("off")

        fig.text(
            0.45,
            0.46,
            "GLIDER\nTOOLS",
            weight=900,
            size=50,
            color="#606060",
            ha="left",
            va="center",
        )

        return fig, ax

    @staticmethod
    def logo_wo_name(n_zigzags=3, ax=None):
        import matplotlib.pyplot as plt

        x, y = logo.profile_dummy_data(n_zigzags)
        interval = int(x.size / (n_zigzags * 2))
        if ax is None:
            fig = plt.figure(figsize=[2.5, 2.5])
            ax = fig.add_axes([0, 0.2, 1, 0.6], facecolor="#3a3a3a")

        for i in range(0, x.size, interval):
            j = i + interval
            ax.scatter(
                x[i:j],
                y[i:j],
                84,
                np.ones(interval) * i,
                cmap=plt.cm.Spectral_r,
                vmin=0,
                vmax=x.size,
            )

        ax.set_xticks([])
        ax.set_yticks([])
        ax.axis("off")

        c = "#3a3a3a"
        ax.set_fc(c)

        return fig, ax


if __name__ == "__main__":
    pass
    "fun people"<|MERGE_RESOLUTION|>--- conflicted
+++ resolved
@@ -324,13 +324,8 @@
         axes
         """
         from matplotlib.colors import LogNorm
-<<<<<<< HEAD
         from numpy import abs, diff, isnan, array, nan, r_, nanmedian
-=======
         from matplotlib.pyplot import colorbar, subplots
-        from numpy import abs, array, diff, isnan, nan, r_
-
->>>>>>> 929da4f0
         from .mapping import get_optimal_bins
 
         depth = array(depth)
@@ -359,20 +354,13 @@
 
         if ax is None:
             fig, ax = subplots(1, 1, figsize=[4, 6])
-<<<<<<< HEAD
         
         im = ax.hist2d(
                 x, y, bins=bins, norm=LogNorm(), rasterized=True, **hist_kwargs
                 )[-1]
 
         ax.plot(xbins, ybins, lw=4, ls='-', color='k', label='Bins')
-=======
-
-        im = ax.hist2d(x, y, bins=50, norm=LogNorm(), rasterized=True, **hist_kwargs)[
-            -1
-        ]
-        ax.plot(xbins, ybins, lw=4, ls="-", color="k", label="Bins")
->>>>>>> 929da4f0
+
         ax.set_ylim(ax.get_ylim()[::-1])
         ax.set_ylabel("Depth (m)")
         ax.set_xlabel("$\Delta$ Depth (m)")  # noqa: W605
