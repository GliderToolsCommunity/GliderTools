--- conflicted
+++ resolved
@@ -53,24 +53,11 @@
         will be an array of depths the length of the
         number of unique dives.
     """
-<<<<<<< HEAD
     groups = group_by_profiles(ds, [variable, "depth"])
     mld = groups.apply(
-        mld_profile, variable, thresh, ref_depth, return_as_mask, verbose
-    )
-    if return_as_mask:
-        return np.concatenate([el for el in mld])
-    else:
-        return mld
-=======
-    ds = ds.reset_coords().to_pandas().set_index("dives")
-    mld = (
-        ds[[variable, "depth"]]
-        .groupby("dives")
-        .apply(mld_profile, variable, thresh, ref_depth, verbose)
+        mld_profile, variable, thresh, ref_depth, verbose
     )
     return mld
->>>>>>> ee4bdf08
 
 
 def mld_profile(df, variable, thresh, ref_depth, verbose=True):
