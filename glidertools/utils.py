--- conflicted
+++ resolved
@@ -47,7 +47,6 @@
     return diveavg
 
 
-<<<<<<< HEAD
 def group_by_profiles(ds, variables=None):
     """
     Group profiles by dives column, i.e. each group member is one dive. The
@@ -76,10 +75,7 @@
         return ds.groupby("dives")
 
 
-def mask_to_depth_array(dives, depth, var):
-=======
 def mask_above_depth(ds, depths):
->>>>>>> ee4bdf08
     """
     Masks all data above depths.
 
