--- conflicted
+++ resolved
@@ -12,18 +12,13 @@
 
 
 def test_calc_oxygen():
-<<<<<<< HEAD
-    o2ml, o2pc, o2au = calc_oxygen(
+    o2ml, o2pc, o2aou = calc_oxygen(
         dat.oxy_raw,
         dat.pressure,
         dat.salt_raw,
         dat.temp_raw,
         dat.latitude,
         dat.longitude,
-=======
-    o2ml, o2pc, o2aou = calc_oxygen(
-        dat.oxy_raw, dat.pressure, dat.salt_raw, dat.temp_raw
->>>>>>> 2d61217f
     )
     assert np.nanmin(o2ml) == pytest.approx(3.7152995, 0.0001)
     assert np.nanmax(o2ml) == pytest.approx(11.460690, 0.0001)
