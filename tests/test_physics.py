import xarray as xr
<<<<<<< HEAD

=======
>>>>>>> 376efc6c
from glidertools.load import seaglider_basestation_netCDFs
from glidertools.physics import (
    brunt_vaisala,
    mixed_layer_depth,
    potential_density,
    spice0,
)


filenames = "./tests/data/p542*.nc"

names = [
    "ctd_depth",
    "ctd_time",
    "ctd_pressure",
    "salinity",
    "temperature",
    "eng_wlbb2flvmt_Chlsig",
    "eng_wlbb2flvmt_wl470sig",
    "eng_wlbb2flvmt_wl700sig",
    "aanderaa4330_dissolved_oxygen",
    "eng_qsp_PARuV",
]

ds_dict = seaglider_basestation_netCDFs(
    filenames, names, return_merged=True, keep_global_attrs=False
)

merged = ds_dict['merged']
if 'time' in merged:
    merged = merged.drop(["time", "time_dt64"])
dat = merged.rename({
    'salinity': 'salt_raw',
    'temperature': 'temp_raw',
    'ctd_pressure': 'pressure',
    'ctd_depth': 'depth',
    'ctd_time_dt64': 'time',
    'ctd_time': 'time_raw',
    'eng_wlbb2flvmt_wl700sig': 'bb700_raw',
    'eng_wlbb2flvmt_wl470sig': 'bb470_raw',
    'eng_wlbb2flvmt_Chlsig': 'flr_raw',
    'eng_qsp_PARuV': 'par_raw',
    'aanderaa4330_dissolved_oxygen': 'oxy_raw',
})


def test_is_dataset():
    assert isinstance(dat, xr.core.dataset.Dataset)


def test_mixed_layer_depth():
    mld = mixed_layer_depth(dat.dives, dat.depth, dat.temp_raw)
    assert mld.min() > 10
    assert mld.max() < 40


def test_potential_density():
    pot_den = potential_density(dat.salt_raw, dat.temp_raw, dat.pressure, dat.latitude, dat.longitude)
    assert pot_den.min() > 1020
    assert pot_den.max() < 1040


def test_is_dataset():
    assert isinstance(dat, xr.core.dataset.Dataset)


def test_mixed_layer_depth():
    mld = mixed_layer_depth(dat.dives, dat.depth, dat.temp_raw)
    assert mld.min() > 10
    assert mld.max() < 40


def test_potential_density():
    pot_den = potential_density(
        dat.salt_raw, dat.temp_raw, dat.pressure, dat.latitude, dat.longitude
    )
    assert pot_den.min() > 1020
    assert pot_den.max() < 1040


def test_brunt_vaisala():
    brunt_val = brunt_vaisala(dat.salt_raw, dat.temp_raw, dat.pressure)
    assert brunt_val.min() > -0.002
    assert brunt_val.max() < 0.002


def test_spice0():
<<<<<<< HEAD
    spice = spice0(
        dat.salt_raw, dat.temp_raw, dat.pressure, dat.latitude, dat.longitude
    )
    assert spice.min() > -1
    assert spice.max() < 1
=======
    spice = spice0(dat.salt_raw, dat.temp_raw, dat.pressure, dat.latitude, dat.longitude)
    assert spice.min() > -1
    assert spice.max() < 1
>>>>>>> 376efc6c
<|MERGE_RESOLUTION|>--- conflicted
+++ resolved
@@ -1,8 +1,4 @@
 import xarray as xr
-<<<<<<< HEAD
-
-=======
->>>>>>> 376efc6c
 from glidertools.load import seaglider_basestation_netCDFs
 from glidertools.physics import (
     brunt_vaisala,
@@ -31,38 +27,24 @@
     filenames, names, return_merged=True, keep_global_attrs=False
 )
 
-merged = ds_dict['merged']
-if 'time' in merged:
+merged = ds_dict["merged"]
+if "time" in merged:
     merged = merged.drop(["time", "time_dt64"])
-dat = merged.rename({
-    'salinity': 'salt_raw',
-    'temperature': 'temp_raw',
-    'ctd_pressure': 'pressure',
-    'ctd_depth': 'depth',
-    'ctd_time_dt64': 'time',
-    'ctd_time': 'time_raw',
-    'eng_wlbb2flvmt_wl700sig': 'bb700_raw',
-    'eng_wlbb2flvmt_wl470sig': 'bb470_raw',
-    'eng_wlbb2flvmt_Chlsig': 'flr_raw',
-    'eng_qsp_PARuV': 'par_raw',
-    'aanderaa4330_dissolved_oxygen': 'oxy_raw',
-})
-
-
-def test_is_dataset():
-    assert isinstance(dat, xr.core.dataset.Dataset)
-
-
-def test_mixed_layer_depth():
-    mld = mixed_layer_depth(dat.dives, dat.depth, dat.temp_raw)
-    assert mld.min() > 10
-    assert mld.max() < 40
-
-
-def test_potential_density():
-    pot_den = potential_density(dat.salt_raw, dat.temp_raw, dat.pressure, dat.latitude, dat.longitude)
-    assert pot_den.min() > 1020
-    assert pot_den.max() < 1040
+dat = merged.rename(
+    {
+        "salinity": "salt_raw",
+        "temperature": "temp_raw",
+        "ctd_pressure": "pressure",
+        "ctd_depth": "depth",
+        "ctd_time_dt64": "time",
+        "ctd_time": "time_raw",
+        "eng_wlbb2flvmt_wl700sig": "bb700_raw",
+        "eng_wlbb2flvmt_wl470sig": "bb470_raw",
+        "eng_wlbb2flvmt_Chlsig": "flr_raw",
+        "eng_qsp_PARuV": "par_raw",
+        "aanderaa4330_dissolved_oxygen": "oxy_raw",
+    }
+)
 
 
 def test_is_dataset():
@@ -90,14 +72,8 @@
 
 
 def test_spice0():
-<<<<<<< HEAD
     spice = spice0(
         dat.salt_raw, dat.temp_raw, dat.pressure, dat.latitude, dat.longitude
     )
     assert spice.min() > -1
     assert spice.max() < 1
-=======
-    spice = spice0(dat.salt_raw, dat.temp_raw, dat.pressure, dat.latitude, dat.longitude)
-    assert spice.min() > -1
-    assert spice.max() < 1
->>>>>>> 376efc6c
